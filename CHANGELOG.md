--- conflicted
+++ resolved
@@ -46,15 +46,13 @@
   [Joshua Kalpin](https://github.com/Kapin)
   [Core#38](https://github.com/CocoaPods/Core/pull/38)
 
-<<<<<<< HEAD
 * Pod Push is now more specific about the branch it pushes to
   [orta](http://orta.github.io)
   [#1561](https://github.com/CocoaPods/CocoaPods/pull/1561)
-=======
+
 * Vendored Libraries and Vendored Frameworks now have their paths validated correctly.
   [Joshua Kalpin](https://github.com/Kapin)
   [#1567](https://github.com/CocoaPods/CocoaPods/pull/1567)
->>>>>>> 525180c8
 
 
 ## 0.27.1
