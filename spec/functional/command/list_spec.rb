require File.expand_path('../../../spec_helper', __FILE__)

<<<<<<< HEAD
module Pod
  describe Command::List do
    extend SpecHelper::TemporaryRepos

    it "lists the known pods" do
      out = run_command('list')
      [ /ZBarSDK/,
        /TouchJSON/,
        /SDURLCache/,
        /MagicalRecord/,
        /A2DynamicDelegate/,
        /\d+ pods were found/
      ].each { |regex| out.should =~ regex }
    end

    it "lists the new pods" do
      Time.stubs(:now).returns(Time.mktime(2012,2,3))
      out = run_command('list', 'new')
      [ 'iCarousel',
        'libPusher',
        'SSCheckBoxView',
        'KKPasscodeLock',
        'SOCKit',
        'FileMD5Hash',
        'cocoa-oauth',
        'iRate'
      ].each {|s| out.should.include s }
    end
=======
describe "Pod::Command::List" do
  extend SpecHelper::TemporaryRepos
  extend SpecHelper::TemporaryDirectory

  def command(arguments = argv)
    command = Pod::Command::List.new(arguments)
  end

  before do
    set_up_test_repo
    config.repos_dir = SpecHelper.tmp_repos_path
  end

  it "presents the known pods" do
    command.run
    Pod::UI.output
    [ /BananaLib/,
      /JSONKit/,
      /\d+ pods were found/
    ].each { |regex| Pod::UI.output.should =~ regex }
  end

  it "returns the new pods" do
    sets = Pod::Source.all_sets
    jsonkit_set = sets.find { |s| s.name == 'JSONKit' }
    dates = {
      'BananaLib' => Time.now,
      'JSONKit'   => Time.parse('01/01/1970') }
    Pod::Specification::Statistics.any_instance.stubs(:creation_dates).returns(dates)
    command(argv('new')).run
    Pod::UI.output.should.include('BananaLib')
    Pod::UI.output.should.not.include('JSONKit')
>>>>>>> 75f7c742
  end
end
<|MERGE_RESOLUTION|>--- conflicted
+++ resolved
@@ -1,67 +1,38 @@
 require File.expand_path('../../../spec_helper', __FILE__)
 
-<<<<<<< HEAD
 module Pod
-  describe Command::List do
+  describe "Command::List" do
     extend SpecHelper::TemporaryRepos
+    extend SpecHelper::TemporaryDirectory
 
-    it "lists the known pods" do
-      out = run_command('list')
-      [ /ZBarSDK/,
-        /TouchJSON/,
-        /SDURLCache/,
-        /MagicalRecord/,
-        /A2DynamicDelegate/,
-        /\d+ pods were found/
-      ].each { |regex| out.should =~ regex }
+    def command(arguments = argv)
+      command = Command::List.new(arguments)
     end
 
-    it "lists the new pods" do
-      Time.stubs(:now).returns(Time.mktime(2012,2,3))
-      out = run_command('list', 'new')
-      [ 'iCarousel',
-        'libPusher',
-        'SSCheckBoxView',
-        'KKPasscodeLock',
-        'SOCKit',
-        'FileMD5Hash',
-        'cocoa-oauth',
-        'iRate'
-      ].each {|s| out.should.include s }
+    before do
+      set_up_test_repo
+      config.repos_dir = SpecHelper.tmp_repos_path
     end
-=======
-describe "Pod::Command::List" do
-  extend SpecHelper::TemporaryRepos
-  extend SpecHelper::TemporaryDirectory
 
-  def command(arguments = argv)
-    command = Pod::Command::List.new(arguments)
-  end
+    it "presents the known pods" do
+      command.run
+      UI.output
+      [ /BananaLib/,
+        /JSONKit/,
+        /\d+ pods were found/
+      ].each { |regex| UI.output.should =~ regex }
+    end
 
-  before do
-    set_up_test_repo
-    config.repos_dir = SpecHelper.tmp_repos_path
-  end
-
-  it "presents the known pods" do
-    command.run
-    Pod::UI.output
-    [ /BananaLib/,
-      /JSONKit/,
-      /\d+ pods were found/
-    ].each { |regex| Pod::UI.output.should =~ regex }
-  end
-
-  it "returns the new pods" do
-    sets = Pod::Source.all_sets
-    jsonkit_set = sets.find { |s| s.name == 'JSONKit' }
-    dates = {
-      'BananaLib' => Time.now,
-      'JSONKit'   => Time.parse('01/01/1970') }
-    Pod::Specification::Statistics.any_instance.stubs(:creation_dates).returns(dates)
-    command(argv('new')).run
-    Pod::UI.output.should.include('BananaLib')
-    Pod::UI.output.should.not.include('JSONKit')
->>>>>>> 75f7c742
+    it "returns the new pods" do
+      sets = Source.all_sets
+      jsonkit_set = sets.find { |s| s.name == 'JSONKit' }
+      dates = {
+        'BananaLib' => Time.now,
+        'JSONKit'   => Time.parse('01/01/1970') }
+      Specification::Set::Statistics.any_instance.stubs(:creation_dates).returns(dates)
+      command(argv('new')).run
+      UI.output.should.include('BananaLib')
+      UI.output.should.not.include('JSONKit')
+    end
   end
 end
