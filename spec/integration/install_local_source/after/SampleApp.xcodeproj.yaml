--- conflicted
+++ resolved
@@ -1,105 +1,72 @@
- 
-File References: 
-- iOS App: 
+
+File References:
+- iOS App:
   - CPAppDelegate.h
   - CPAppDelegate.m
-  - Supporting Files: 
+  - Supporting Files:
     - iOS App-Info.plist
-    - InfoPlist.strings: 
+    - InfoPlist.strings:
       - en
     - main.m
     - iOS App-Prefix.pch
     - Default.png
     - Default@2x.png
     - Default-568h@2x.png
-- OS X App: 
+- OS X App:
   - CPAppDelegate.h
   - CPAppDelegate.m
-  - MainMenu.xib: 
+  - MainMenu.xib:
     - en
-  - Supporting Files: 
+  - Supporting Files:
     - OS X App-Info.plist
-    - InfoPlist.strings: 
+    - InfoPlist.strings:
       - en
     - main.m
     - OS X App-Prefix.pch
-    - Credits.rtf: 
+    - Credits.rtf:
       - en
-- Frameworks: 
+- Frameworks:
   - Cocoa.framework
   - SenTestingKit.framework
   - UIKit.framework
   - Foundation.framework
   - CoreGraphics.framework
-  - Other Frameworks: 
+  - Other Frameworks:
     - AppKit.framework
     - CoreData.framework
     - Foundation.framework
   - libPods.a
-- Products: 
+- Products:
   - iOS App.app
 - Pods.xcconfig
 
 
- 
-Targets: 
-- iOS App: 
-    Build Configurations: 
-    - Debug: 
-        Build Settings: 
-          GCC_PREFIX_HEADER: iOS App/iOS App-Prefix.pch
-          IPHONEOS_DEPLOYMENT_TARGET: "6.1"
-          FRAMEWORK_SEARCH_PATHS: 
-          - $(inherited)
-          - "\"$(SYSTEM_APPS_DIR)/Xcode.app/Contents/Developer/Library/Frameworks\""
-          PRODUCT_NAME: $(TARGET_NAME)
-          INFOPLIST_FILE: iOS App/iOS App-Info.plist
-          GCC_PRECOMPILE_PREFIX_HEADER: "YES"
-          CODE_SIGN_IDENTITY[sdk=iphoneos*]: iPhone Developer
-          WRAPPER_EXTENSION: app
-          SDKROOT: iphoneos
-        Base Configuration: Pods.xcconfig
-    - Release: 
-        Build Settings: 
-          GCC_PREFIX_HEADER: iOS App/iOS App-Prefix.pch
-          VALIDATE_PRODUCT: "YES"
-          IPHONEOS_DEPLOYMENT_TARGET: "6.1"
-          FRAMEWORK_SEARCH_PATHS: 
-          - $(inherited)
-          - "\"$(SYSTEM_APPS_DIR)/Xcode.app/Contents/Developer/Library/Frameworks\""
-          PRODUCT_NAME: $(TARGET_NAME)
-          OTHER_CFLAGS: -DNS_BLOCK_ASSERTIONS=1
-          INFOPLIST_FILE: iOS App/iOS App-Info.plist
-          GCC_PRECOMPILE_PREFIX_HEADER: "YES"
-          CODE_SIGN_IDENTITY[sdk=iphoneos*]: iPhone Developer
-          WRAPPER_EXTENSION: app
-          SDKROOT: iphoneos
-        Base Configuration: Pods.xcconfig
-    Build Phases: 
+
+Targets:
+- iOS App:
+    Build Phases:
     - Check Pods Manifest.lock: []
-
-    - SourcesBuildPhase: 
+    - SourcesBuildPhase:
       - main.m
       - CPAppDelegate.m
-    - FrameworksBuildPhase: 
+    - FrameworksBuildPhase:
       - UIKit.framework
       - Foundation.framework
       - CoreGraphics.framework
       - libPods.a
-    - ResourcesBuildPhase: 
+    - ResourcesBuildPhase:
       - InfoPlist.strings
       - Default.png
       - Default@2x.png
       - Default-568h@2x.png
     - Copy Pods Resources: []
-<<<<<<< HEAD
     Build Configurations:
     - Debug:
         Build Settings:
           WRAPPER_EXTENSION: app
           FRAMEWORK_SEARCH_PATHS:
           - $(inherited)
-          - ! '"$(SYSTEM_APPS_DIR)/Xcode.app/Contents/Developer/Library/Frameworks"'
+          - '"$(SYSTEM_APPS_DIR)/Xcode.app/Contents/Developer/Library/Frameworks"'
           IPHONEOS_DEPLOYMENT_TARGET: '6.1'
           GCC_PRECOMPILE_PREFIX_HEADER: 'YES'
           INFOPLIST_FILE: iOS App/iOS App-Info.plist
@@ -115,7 +82,7 @@
           OTHER_CFLAGS: -DNS_BLOCK_ASSERTIONS=1
           FRAMEWORK_SEARCH_PATHS:
           - $(inherited)
-          - ! '"$(SYSTEM_APPS_DIR)/Xcode.app/Contents/Developer/Library/Frameworks"'
+          - '"$(SYSTEM_APPS_DIR)/Xcode.app/Contents/Developer/Library/Frameworks"'
           IPHONEOS_DEPLOYMENT_TARGET: '6.1'
           GCC_PRECOMPILE_PREFIX_HEADER: 'YES'
           INFOPLIST_FILE: iOS App/iOS App-Info.plist
@@ -124,58 +91,55 @@
           GCC_PREFIX_HEADER: iOS App/iOS App-Prefix.pch
           PRODUCT_NAME: $(TARGET_NAME)
         Base Configuration: Pods.xcconfig
-=======
->>>>>>> b1ac8b22
 
 
 
- 
-Build Configurations: 
-- Debug: 
-    Build Settings: 
-      CLANG_CXX_LIBRARY: libc++
-      GCC_DYNAMIC_NO_PIC: "NO"
-      ALWAYS_SEARCH_USER_PATHS: "NO"
-      COPY_PHASE_STRIP: "NO"
-      GCC_PREPROCESSOR_DEFINITIONS: 
+Build Configurations:
+- Debug:
+    Build Settings:
+      CLANG_WARN_ENUM_CONVERSION: 'YES'
+      GCC_WARN_ABOUT_RETURN_TYPE: 'YES'
+      GCC_PREPROCESSOR_DEFINITIONS:
       - DEBUG=1
       - $(inherited)
+      ONLY_ACTIVE_ARCH: 'YES'
+      GCC_SYMBOLS_PRIVATE_EXTERN: 'NO'
+      GCC_WARN_UNINITIALIZED_AUTOS: 'YES'
+      CLANG_CXX_LANGUAGE_STANDARD: gnu++0x
+      CLANG_WARN_INT_CONVERSION: 'YES'
+      MACOSX_DEPLOYMENT_TARGET: '10.8'
+      CLANG_WARN_CONSTANT_CONVERSION: 'YES'
+      GCC_OPTIMIZATION_LEVEL: '0'
+      GCC_C_LANGUAGE_STANDARD: gnu99
+      CLANG_WARN__DUPLICATE_METHOD_MATCH: 'YES'
+      GCC_WARN_64_TO_32_BIT_CONVERSION: 'YES'
+      CLANG_WARN_EMPTY_BODY: 'YES'
+      ALWAYS_SEARCH_USER_PATHS: 'NO'
+      COPY_PHASE_STRIP: 'NO'
+      SDKROOT: macosx
+      GCC_DYNAMIC_NO_PIC: 'NO'
       ARCHS: $(ARCHS_STANDARD_64_BIT)
-      CLANG_WARN_EMPTY_BODY: "YES"
-      CLANG_WARN_INT_CONVERSION: "YES"
-      GCC_WARN_UNUSED_VARIABLE: "YES"
-      GCC_OPTIMIZATION_LEVEL: "0"
-      MACOSX_DEPLOYMENT_TARGET: "10.8"
-      GCC_WARN_ABOUT_RETURN_TYPE: "YES"
+      GCC_ENABLE_OBJC_EXCEPTIONS: 'YES'
+      CLANG_CXX_LIBRARY: libc++
+      GCC_WARN_UNUSED_VARIABLE: 'YES'
+- Release:
+    Build Settings:
+      DEBUG_INFORMATION_FORMAT: dwarf-with-dsym
+      GCC_WARN_UNUSED_VARIABLE: 'YES'
       GCC_C_LANGUAGE_STANDARD: gnu99
-      CLANG_WARN_CONSTANT_CONVERSION: "YES"
-      GCC_SYMBOLS_PRIVATE_EXTERN: "NO"
-      CLANG_WARN_ENUM_CONVERSION: "YES"
-      GCC_ENABLE_OBJC_EXCEPTIONS: "YES"
-      GCC_WARN_UNINITIALIZED_AUTOS: "YES"
-      ONLY_ACTIVE_ARCH: "YES"
-      CLANG_WARN__DUPLICATE_METHOD_MATCH: "YES"
+      GCC_ENABLE_OBJC_EXCEPTIONS: 'YES'
+      GCC_WARN_UNINITIALIZED_AUTOS: 'YES'
+      MACOSX_DEPLOYMENT_TARGET: '10.8'
+      CLANG_WARN__DUPLICATE_METHOD_MATCH: 'YES'
+      CLANG_WARN_EMPTY_BODY: 'YES'
       CLANG_CXX_LANGUAGE_STANDARD: gnu++0x
-      GCC_WARN_64_TO_32_BIT_CONVERSION: "YES"
+      CLANG_WARN_INT_CONVERSION: 'YES'
+      CLANG_WARN_CONSTANT_CONVERSION: 'YES'
+      ARCHS: $(ARCHS_STANDARD_64_BIT)
+      ALWAYS_SEARCH_USER_PATHS: 'NO'
+      CLANG_WARN_ENUM_CONVERSION: 'YES'
+      GCC_WARN_64_TO_32_BIT_CONVERSION: 'YES'
+      GCC_WARN_ABOUT_RETURN_TYPE: 'YES'
       SDKROOT: macosx
-- Release: 
-    Build Settings: 
-      CLANG_CXX_LIBRARY: libc++
-      ALWAYS_SEARCH_USER_PATHS: "NO"
-      COPY_PHASE_STRIP: "YES"
-      DEBUG_INFORMATION_FORMAT: dwarf-with-dsym
-      ARCHS: $(ARCHS_STANDARD_64_BIT)
-      CLANG_WARN_INT_CONVERSION: "YES"
-      CLANG_WARN_EMPTY_BODY: "YES"
-      GCC_WARN_ABOUT_RETURN_TYPE: "YES"
-      MACOSX_DEPLOYMENT_TARGET: "10.8"
-      GCC_WARN_UNUSED_VARIABLE: "YES"
-      CLANG_WARN_ENUM_CONVERSION: "YES"
-      CLANG_WARN_CONSTANT_CONVERSION: "YES"
-      GCC_C_LANGUAGE_STANDARD: gnu99
-      GCC_WARN_UNINITIALIZED_AUTOS: "YES"
-      GCC_ENABLE_OBJC_EXCEPTIONS: "YES"
-      CLANG_WARN__DUPLICATE_METHOD_MATCH: "YES"
-      CLANG_CXX_LANGUAGE_STANDARD: gnu++0x
-      GCC_WARN_64_TO_32_BIT_CONVERSION: "YES"
-      SDKROOT: macosx+      COPY_PHASE_STRIP: 'YES'
+      CLANG_CXX_LIBRARY: libc++