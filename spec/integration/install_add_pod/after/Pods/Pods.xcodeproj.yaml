--- conflicted
+++ resolved
@@ -1,29 +1,106 @@
 
 File References:
-- Products:
-  - libPods.a
 - Frameworks:
   - Foundation.framework
+  - SystemConfiguration.framework
 - Pods:
+  - JSONKit:
+    - JSONKit.h
+    - JSONKit.m
   - Reachability:
     - Reachability.h
     - Reachability.m
+- Products:
+  - libPods-JSONKit.a
+  - libPods-Reachability.a
+  - libPods.a
 - Targets Support Files:
+  - Pods-JSONKit:
+    - Pods-JSONKit.xcconfig
+    - Pods-JSONKit-Private.xcconfig
+    - Pods-JSONKit-prefix.pch
+    - Pods-JSONKit-dummy.m
+  - Pods-Reachability:
+    - Pods-Reachability.xcconfig
+    - Pods-Reachability-Private.xcconfig
+    - Pods-Reachability-prefix.pch
+    - Pods-Reachability-dummy.m
   - Pods:
+    - Pods.xcconfig
+    - Pods-environment.h
     - Pods-resources.sh
-    - Pods-prefix.pch
-    - Pods.xcconfig
-  - PodsDummy_Pods.m
+    - Pods-acknowledgements.plist
+    - Pods-acknowledgements.markdown
+    - Pods-dummy.m
+- Podfile
 
 
 
 Targets:
-- Pods:
+- Pods-JSONKit:
     Build Phases:
     - SourcesBuildPhase:
-      - Reachability.m:
-          COMPILER_FLAGS: -fobjc-arc -DOS_OBJECT_USE_OBJC=0
-      - PodsDummy_Pods.m
+      - JSONKit.m
+      - Pods-JSONKit-dummy.m
+    - FrameworksBuildPhase:
+      - Foundation.framework
+    - HeadersBuildPhase:
+      - JSONKit.h
+    Build Configurations:
+    - Release:
+        Build Settings:
+          PUBLIC_HEADERS_FOLDER_PATH: $(TARGET_NAME)
+          SDKROOT: iphoneos
+          VALIDATE_PRODUCT: 'YES'
+          OTHER_CFLAGS:
+          - -DNS_BLOCK_ASSERTIONS=1
+          - $(inherited)
+          GCC_C_LANGUAGE_STANDARD: gnu99
+          SKIP_INSTALL: 'YES'
+          INSTALL_PATH: $(BUILT_PRODUCTS_DIR)
+          DSTROOT: /tmp/xcodeproj.dst
+          OTHER_CPLUSPLUSFLAGS:
+          - -DNS_BLOCK_ASSERTIONS=1
+          - $(inherited)
+          ALWAYS_SEARCH_USER_PATHS: 'NO'
+          GCC_VERSION: com.apple.compilers.llvm.clang.1_0
+          ARCHS: $(ARCHS_STANDARD_32_BIT)
+          PRODUCT_NAME: $(TARGET_NAME)
+          GCC_PRECOMPILE_PREFIX_HEADER: 'YES'
+          OTHER_LDFLAGS: ''
+          IPHONEOS_DEPLOYMENT_TARGET: '6.0'
+          COPY_PHASE_STRIP: 'YES'
+          GCC_PREFIX_HEADER: Pods-JSONKit-prefix.pch
+        Base Configuration: Pods-JSONKit-Private.xcconfig
+    - Debug:
+        Build Settings:
+          OTHER_LDFLAGS: ''
+          PRODUCT_NAME: $(TARGET_NAME)
+          PUBLIC_HEADERS_FOLDER_PATH: $(TARGET_NAME)
+          SDKROOT: iphoneos
+          GCC_C_LANGUAGE_STANDARD: gnu99
+          SKIP_INSTALL: 'YES'
+          INSTALL_PATH: $(BUILT_PRODUCTS_DIR)
+          DSTROOT: /tmp/xcodeproj.dst
+          GCC_DYNAMIC_NO_PIC: 'NO'
+          GCC_OPTIMIZATION_LEVEL: '0'
+          GCC_SYMBOLS_PRIVATE_EXTERN: 'NO'
+          ARCHS: $(ARCHS_STANDARD_32_BIT)
+          ALWAYS_SEARCH_USER_PATHS: 'NO'
+          GCC_VERSION: com.apple.compilers.llvm.clang.1_0
+          GCC_PREPROCESSOR_DEFINITIONS:
+          - DEBUG=1
+          - $(inherited)
+          GCC_PRECOMPILE_PREFIX_HEADER: 'YES'
+          IPHONEOS_DEPLOYMENT_TARGET: '6.0'
+          COPY_PHASE_STRIP: 'NO'
+          GCC_PREFIX_HEADER: Pods-JSONKit-prefix.pch
+        Base Configuration: Pods-JSONKit-Private.xcconfig
+- Pods-Reachability:
+    Build Phases:
+    - SourcesBuildPhase:
+      - Reachability.m
+      - Pods-Reachability-dummy.m
     - FrameworksBuildPhase:
       - Foundation.framework
     - HeadersBuildPhase:
@@ -31,68 +108,118 @@
     Build Configurations:
     - Release:
         Build Settings:
+          PUBLIC_HEADERS_FOLDER_PATH: $(TARGET_NAME)
+          SDKROOT: iphoneos
+          VALIDATE_PRODUCT: 'YES'
+          OTHER_CFLAGS:
+          - -DNS_BLOCK_ASSERTIONS=1
+          - $(inherited)
+          GCC_C_LANGUAGE_STANDARD: gnu99
+          SKIP_INSTALL: 'YES'
+          INSTALL_PATH: $(BUILT_PRODUCTS_DIR)
+          DSTROOT: /tmp/xcodeproj.dst
+          OTHER_CPLUSPLUSFLAGS:
+          - -DNS_BLOCK_ASSERTIONS=1
+          - $(inherited)
+          ALWAYS_SEARCH_USER_PATHS: 'NO'
+          GCC_VERSION: com.apple.compilers.llvm.clang.1_0
+          ARCHS: $(ARCHS_STANDARD_32_BIT)
+          PRODUCT_NAME: $(TARGET_NAME)
+          GCC_PRECOMPILE_PREFIX_HEADER: 'YES'
+          OTHER_LDFLAGS: ''
+          IPHONEOS_DEPLOYMENT_TARGET: '6.0'
           COPY_PHASE_STRIP: 'YES'
-          PODS_HEADERS_SEARCH_PATHS: ${PODS_BUILD_HEADERS_SEARCH_PATHS}
-          PODS_ROOT: ${SRCROOT}
-          PUBLIC_HEADERS_FOLDER_PATH: $(TARGET_NAME)
+          GCC_PREFIX_HEADER: Pods-Reachability-prefix.pch
+        Base Configuration: Pods-Reachability-Private.xcconfig
+    - Debug:
+        Build Settings:
+          OTHER_LDFLAGS: ''
+          PRODUCT_NAME: $(TARGET_NAME)
+          PUBLIC_HEADERS_FOLDER_PATH: $(TARGET_NAME)
+          SDKROOT: iphoneos
+          GCC_C_LANGUAGE_STANDARD: gnu99
+          SKIP_INSTALL: 'YES'
+          INSTALL_PATH: $(BUILT_PRODUCTS_DIR)
+          DSTROOT: /tmp/xcodeproj.dst
+          GCC_DYNAMIC_NO_PIC: 'NO'
+          GCC_OPTIMIZATION_LEVEL: '0'
+          GCC_SYMBOLS_PRIVATE_EXTERN: 'NO'
+          ARCHS: $(ARCHS_STANDARD_32_BIT)
+          ALWAYS_SEARCH_USER_PATHS: 'NO'
+          GCC_VERSION: com.apple.compilers.llvm.clang.1_0
+          GCC_PREPROCESSOR_DEFINITIONS:
+          - DEBUG=1
+          - $(inherited)
+          GCC_PRECOMPILE_PREFIX_HEADER: 'YES'
+          IPHONEOS_DEPLOYMENT_TARGET: '6.0'
+          COPY_PHASE_STRIP: 'NO'
+          GCC_PREFIX_HEADER: Pods-Reachability-prefix.pch
+        Base Configuration: Pods-Reachability-Private.xcconfig
+- Pods:
+    Build Phases:
+    - SourcesBuildPhase:
+      - Pods-dummy.m
+    - FrameworksBuildPhase:
+      - Foundation.framework
+      - libPods-JSONKit.a
+      - libPods-Reachability.a
+    Build Configurations:
+    - Release:
+        Build Settings:
           SDKROOT: iphoneos
           VALIDATE_PRODUCT: 'YES'
-          GCC_C_LANGUAGE_STANDARD: gnu99
-          SKIP_INSTALL: 'YES'
-          INSTALL_PATH: $(BUILT_PRODUCTS_DIR)
-          DSTROOT: /tmp/xcodeproj.dst
-          ALWAYS_SEARCH_USER_PATHS: 'NO'
-          GCC_VERSION: com.apple.compilers.llvm.clang.1_0
-          ARCHS: $(ARCHS_STANDARD_32_BIT)
-          PRODUCT_NAME: $(TARGET_NAME)
-          GCC_PRECOMPILE_PREFIX_HEADER: 'YES'
-          OTHER_LDFLAGS: ''
-          IPHONEOS_DEPLOYMENT_TARGET: '6.0'
-          GCC_WARN_INHIBIT_ALL_WARNINGS: 'NO'
-          GCC_PREFIX_HEADER: Pods-prefix.pch
+          OTHER_CFLAGS:
+          - -DNS_BLOCK_ASSERTIONS=1
+          - $(inherited)
+          GCC_C_LANGUAGE_STANDARD: gnu99
+          SKIP_INSTALL: 'YES'
+          INSTALL_PATH: $(BUILT_PRODUCTS_DIR)
+          DSTROOT: /tmp/xcodeproj.dst
+          OTHER_CPLUSPLUSFLAGS:
+          - -DNS_BLOCK_ASSERTIONS=1
+          - $(inherited)
+          ALWAYS_SEARCH_USER_PATHS: 'NO'
+          GCC_VERSION: com.apple.compilers.llvm.clang.1_0
+          ARCHS: $(ARCHS_STANDARD_32_BIT)
+          PRODUCT_NAME: $(TARGET_NAME)
+          GCC_PRECOMPILE_PREFIX_HEADER: 'YES'
+          OTHER_LDFLAGS: ''
+          IPHONEOS_DEPLOYMENT_TARGET: '6.0'
+          COPY_PHASE_STRIP: 'YES'
+          PUBLIC_HEADERS_FOLDER_PATH: $(TARGET_NAME)
         Base Configuration: Pods.xcconfig
     - Debug:
         Build Settings:
-          PUBLIC_HEADERS_FOLDER_PATH: $(TARGET_NAME)
-          DSTROOT: /tmp/xcodeproj.dst
+          PRODUCT_NAME: $(TARGET_NAME)
+          PUBLIC_HEADERS_FOLDER_PATH: $(TARGET_NAME)
+          SDKROOT: iphoneos
+          GCC_C_LANGUAGE_STANDARD: gnu99
+          SKIP_INSTALL: 'YES'
+          INSTALL_PATH: $(BUILT_PRODUCTS_DIR)
+          DSTROOT: /tmp/xcodeproj.dst
+          GCC_DYNAMIC_NO_PIC: 'NO'
+          GCC_SYMBOLS_PRIVATE_EXTERN: 'NO'
+          GCC_OPTIMIZATION_LEVEL: '0'
+          ARCHS: $(ARCHS_STANDARD_32_BIT)
+          GCC_VERSION: com.apple.compilers.llvm.clang.1_0
+          ALWAYS_SEARCH_USER_PATHS: 'NO'
           GCC_PREPROCESSOR_DEFINITIONS:
           - DEBUG=1
           - $(inherited)
-          GCC_SYMBOLS_PRIVATE_EXTERN: 'NO'
-          GCC_PREFIX_HEADER: Pods-prefix.pch
-          GCC_OPTIMIZATION_LEVEL: '0'
-          PODS_HEADERS_SEARCH_PATHS: ${PODS_BUILD_HEADERS_SEARCH_PATHS}
-          GCC_C_LANGUAGE_STANDARD: gnu99
-          OTHER_LDFLAGS: ''
-          GCC_VERSION: com.apple.compilers.llvm.clang.1_0
-          ALWAYS_SEARCH_USER_PATHS: 'NO'
-          GCC_PRECOMPILE_PREFIX_HEADER: 'YES'
+          GCC_PRECOMPILE_PREFIX_HEADER: 'YES'
+          IPHONEOS_DEPLOYMENT_TARGET: '6.0'
           COPY_PHASE_STRIP: 'NO'
-          SDKROOT: iphoneos
-          PRODUCT_NAME: $(TARGET_NAME)
-          GCC_DYNAMIC_NO_PIC: 'NO'
-          INSTALL_PATH: $(BUILT_PRODUCTS_DIR)
-          IPHONEOS_DEPLOYMENT_TARGET: '6.0'
-          PODS_ROOT: ${SRCROOT}
-          ARCHS: $(ARCHS_STANDARD_32_BIT)
-          SKIP_INSTALL: 'YES'
-          GCC_WARN_INHIBIT_ALL_WARNINGS: 'NO'
+          OTHER_LDFLAGS: ''
         Base Configuration: Pods.xcconfig
 
 
 
 Build Configurations:
 - Release:
-<<<<<<< HEAD
-    Build Settings: {}
-- Debug:
-    Build Settings: {}
-=======
     Build Settings:
       STRIP_INSTALLED_PRODUCT: 'NO'
       IPHONEOS_DEPLOYMENT_TARGET: '6.0'
 - Debug:
     Build Settings:
       STRIP_INSTALLED_PRODUCT: 'NO'
-      IPHONEOS_DEPLOYMENT_TARGET: '6.0'
->>>>>>> 529cce54
+      IPHONEOS_DEPLOYMENT_TARGET: '6.0'