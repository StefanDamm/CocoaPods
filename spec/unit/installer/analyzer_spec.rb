require File.expand_path('../../../spec_helper', __FILE__)

module Pod
  describe Installer::Analyzer do

    before do
      targer_definition = Podfile::TargetDefinition.new("Pods", @podfile)
      targer_definition.set_platform(:ios, '6.0')
      targer_definition.link_with = 'SampleProject'
      targer_definition.user_project_path = fixture('SampleProject/SampleProject.xcodeproj')
      targer_definition.store_pod('JSONKit', '1.5pre')
      targer_definition.store_pod('AFNetworking', '1.0.1')
      targer_definition.store_pod('SVPullToRefresh', '0.4')
      targer_definition.store_pod('libextobjc/EXTKeyPathCoding', '0.2.3')
      @podfile = Podfile.new
      @podfile.root_target_definitions = [targer_definition]

      lockfile_hash = {}
      lockfile_hash['PODS'] = ["JSONKit (1.4)", "NUI (0.2.0)", "SVPullToRefresh (0.4)"]
      lockfile_hash['DEPENDENCIES'] = ["JSONKit", "NUI", "SVPullToRefresh"]
      lockfile_hash['SPEC CHECKSUMS'] = {}
      lockfile_hash['COCOAPODS'] = VERSION
      lockfile = Lockfile.new(lockfile_hash)

      @sut = Installer::Analyzer.new(config.sandbox, @podfile, lockfile)
    end

    #-------------------------------------------------------------------------#

    describe "In general" do
      it "returns whether an installation should be performed" do
        @sut.needs_install?.should.be.true
      end

      it "returns whether the Podfile has changes" do
        analysis_result = @sut.analyze(false)
        @sut.podfile_needs_install?(analysis_result).should.be.true
      end

      it "returns whether the sandbox is not in sync with the lockfile" do
        analysis_result = @sut.analyze(false)
        @sut.sandbox_needs_install?(analysis_result).should.be.true
      end
    end

    #-------------------------------------------------------------------------#

    describe "Analysis steps" do

      it "updates the repositories by default" do
        config.skip_repo_update = false
        SourcesManager.expects(:update).once
        @sut.analyze
      end

      it "does not updates the repositories if config indicates to skip them" do
        config.skip_repo_update = true
        SourcesManager.expects(:update).never
        @sut.analyze
      end

      #--------------------------------------#

<<<<<<< HEAD
      it "computes the state of the Podfile respect to the Lockfile" do
        state = @sut.analyze.podfile_state
        state.added.should     == ["AFNetworking", "libextobjc"]
        state.changed.should   == ["JSONKit"]
        state.unchanged.should == ["SVPullToRefresh"]
        state.deleted.should   == ["NUI"]
=======
      it "generates the libraries which represent the target definitions" do
        target = @analyzer.analyze.targets.first
        target.pod_targets.map(&:name).sort.should == [
          'Pods-JSONKit',
          'Pods-AFNetworking',
          'Pods-SVPullToRefresh',
          'Pods-libextobjc'
        ].sort
        target.support_files_root.should == config.sandbox.generated_dir_root

        target.user_project_path.to_s.should.include 'SampleProject/SampleProject'
        target.client_root.to_s.should.include 'SampleProject'
        target.user_target_uuids.should == ["A346496C14F9BE9A0080D870"]
        user_proj = Xcodeproj::Project.new(target.user_project_path)
        user_proj.objects_by_uuid[target.user_target_uuids.first].name.should == 'SampleProject'
        target.user_build_configurations.should == { "Test" => :release, "App Store" => :release }
        target.platform.to_s.should == 'iOS 6.0'
      end

      it "generates the integration library appropriately if the installation will not integrate" do
        config.integrate_targets = false
        target = @analyzer.analyze.targets.first

        target.client_root.should == config.installation_root
        target.user_target_uuids.should == []
        target.user_build_configurations.should == {}
        target.platform.to_s.should == 'iOS 6.0'
>>>>>>> e3cfdfd6
      end

      it "returns all the configurations the user has in any of its projects and/or targets" do
        target_definition = @analyzer.podfile.target_definition_list.first
        target_definition.stubs(:build_configurations).returns("AdHoc" => :test)
        @analyzer.analyze.all_user_build_configurations.should == { "AdHoc" => :test, "Test" => :release, "App Store" => :release }
      end

      #--------------------------------------#

      it "locks the version of the dependencies which did not change in the Podfile" do
        @sut.analyze
        @sut.send(:locked_dependencies).map(&:to_s).should == ["SVPullToRefresh (= 0.4)"]
      end

      it "does not lock the dependencies in update mode" do
        @sut.update_mode = true
        @sut.analyze
        @sut.send(:locked_dependencies).map(&:to_s).should == []
      end

      #--------------------------------------#

      it "inspects the user project" do
        Podfile::TargetDefinition.any_instance.stubs(:platform)
        @sut.analyze
        target_definitions_data = @sut.send(:target_definitions_data)
        target_definitions_data.keys.map(&:label).should == ['Pods']
        target_definitions_data = target_definitions_data.values.first
        target_definitions_data.platform.to_s.should == 'iOS 5.0'
      end

      #--------------------------------------#

      it "fetches the dependencies with external sources" do
        podfile_state = Installer::Analyzer::PodsState.new
        podfile_state.added << "BananaLib"
        @sut.stubs(:result).returns(stub(:podfile_state => podfile_state))
        @podfile.stubs(:dependencies).returns([Dependency.new('BananaLib', :git => "example.com")])
        ExternalSources::GitSource.any_instance.expects(:fetch).once
        @sut.send(:fetch_external_sources)
      end

      it "doesn't fetch external sources if pre downloads are disabled" do
        @sut.allow_pre_downloads = false
        podfile_state = Installer::Analyzer::PodsState.new
        podfile_state.added << "BananaLib"
        @sut.stubs(:result).returns(stub(:podfile_state => podfile_state))
        @podfile.stubs(:dependencies).returns([Dependency.new('BananaLib', :git => "example.com")])
        ExternalSources::GitSource.any_instance.expects(:fetch).never
        @sut.send(:fetch_external_sources)
      end

      it "it fetches all the specifications with external sources in update mode" do
        podfile_state = Installer::Analyzer::PodsState.new
        podfile_state.unchanged << "BananaLib"
        @sut.stubs(:result).returns(stub(:podfile_state => podfile_state))
        @podfile.stubs(:dependencies).returns([Dependency.new('BananaLib', :git => "example.com")])
        ExternalSources::GitSource.any_instance.expects(:fetch).once
        @sut.send(:fetch_external_sources)
      end

      #--------------------------------------#

      it "resolves the dependencies" do
        @sut.stubs(:locked_dependencies).returns([Dependency.new("SVPullToRefresh", "= 0.4")])
        specs_by_target = @sut.send(:resolve_dependencies)
        specs_by_target.values.flatten.map(&:to_s).sort.should == [
          "AFNetworking (1.0.1)",
          "JSONKit (1.5pre)",
          "SVPullToRefresh (0.4)",
          "libextobjc/EXTKeyPathCoding (0.2.3)"
        ]
      end

      #--------------------------------------#

      it "generates the target according to the information of the target definitions and of the user project" do
        target = @sut.analyze.targets.first
        target.pod_targets.map(&:name).sort.should == [
          'Pods-JSONKit',
          'Pods-AFNetworking',
          'Pods-SVPullToRefresh',
          'Pods-libextobjc'
        ].sort
        target.pod_targets.map(&:platform).uniq.should == [ Platform.new(:ios, '6.0') ]
        target.user_project_path.to_s.should.include 'SampleProject/SampleProject'
        target.client_root.to_s.should.include 'SampleProject'
        target.user_target_uuids.should == ["A346496C14F9BE9A0080D870"]
        user_proj = Xcodeproj::Project.new(target.user_project_path)
        user_proj.objects_by_uuid[target.user_target_uuids.first].name.should == 'SampleProject'
        target.user_build_configurations.should == {"Test"=>:release, "App Store"=>:release}
        target.platform.to_s.should == 'iOS 6.0'
      end

      it "generates targets with default values if the installation should not integrate" do
        config.integrate_targets = false
        target = @sut.analyze.targets.first

        target.client_root.should == config.installation_root
        target.user_target_uuids.should == []
        target.user_build_configurations.should == {}
        target.platform.to_s.should == 'iOS 6.0'
      end

      it "adds the specifications to the correspondent targets" do
        @sut.analyze.targets.first.pod_targets.map(&:specs).flatten.map(&:to_s).should == [
          "AFNetworking (1.0.1)",
          "JSONKit (1.5pre)",
          "SVPullToRefresh (0.4)",
          "libextobjc/EXTKeyPathCoding (0.2.3)"
        ]
      end

      #--------------------------------------#

      it "computes the state of the Sandbox respect to the resolved dependencies" do
        @sut.stubs(:lockfile).returns(nil)
        state = @sut.analyze.sandbox_state
        state.added.sort.should == ["AFNetworking", "JSONKit", "SVPullToRefresh", "libextobjc"]
      end
    end

    #-------------------------------------------------------------------------#

<<<<<<< HEAD
=======
    describe "Private helpers" do

      describe "#compute_user_project_targets" do
        it "uses the path specified in the target definition while computing the path of the user project" do
          target_definition = Podfile::TargetDefinition.new(:default, nil)
          target_definition.user_project_path = 'SampleProject/SampleProject'

          path = @analyzer.send(:compute_user_project_path, target_definition)
          path.to_s.should.include 'SampleProject/SampleProject.xcodeproj'
        end

        it "raises if the user project of the target definition does not exists while computing the path of the user project" do
          target_definition = Podfile::TargetDefinition.new(:default, nil)
          target_definition.user_project_path = 'Test'

          e = lambda { @analyzer.send(:compute_user_project_path, target_definition) }.should.raise Informative
          e.message.should.match /Unable to find/
        end

        it "if not specified in the target definition if looks if there is only one project" do
          target_definition = Podfile::TargetDefinition.new(:default, nil)
          config.installation_root = config.installation_root + 'SampleProject'

          path = @analyzer.send(:compute_user_project_path, target_definition)
          path.to_s.should.include 'SampleProject/SampleProject.xcodeproj'
        end

        it "if not specified in the target definition if looks if there is only one project" do
          target_definition = Podfile::TargetDefinition.new(:default, nil)

          e = lambda { @analyzer.send(:compute_user_project_path, target_definition) }.should.raise Informative
          e.message.should.match /Could not.*select.*project/
        end

        it "does not take aggregate targets into consideration" do
          aggregate_class = Xcodeproj::Project::Object::PBXAggregateTarget
          sample_project_path = SpecHelper.create_sample_app_copy_from_fixture('SampleProject')
          sample_project = Xcodeproj::Project.new(sample_project_path)
          sample_project.targets.map(&:class).should.include(aggregate_class)

          native_targets = @analyzer.send(:native_targets, sample_project).map(&:class)
          native_targets.should.not.include(aggregate_class)
        end
      end

      #--------------------------------------#

      describe "#compute_user_project_targets" do

        it "returns the targets specified in the target definition" do
          target_definition = Podfile::TargetDefinition.new(:default, nil)
          target_definition.link_with = ['UserTarget']
          user_project = Xcodeproj::Project.new
          user_project.new_target(:application, 'FirstTarget', :ios)
          user_project.new_target(:application, 'UserTarget', :ios)

          targets = @analyzer.send(:compute_user_project_targets, target_definition, user_project)
          targets.map(&:name).should == ['UserTarget']
        end

        it "raises if it is unable to find the targets specified by the target definition" do
          target_definition = Podfile::TargetDefinition.new(:default, nil)
          target_definition.link_with = ['UserTarget']
          user_project = Xcodeproj::Project.new

          e = lambda { @analyzer.send(:compute_user_project_targets, target_definition, user_project) }.should.raise Informative
          e.message.should.match /Unable to find the targets/
        end

        it "returns the target with the same name of the target definition" do
          target_definition = Podfile::TargetDefinition.new('UserTarget', nil)
          user_project = Xcodeproj::Project.new
          user_project.new_target(:application, 'FirstTarget', :ios)
          user_project.new_target(:application, 'UserTarget', :ios)

          targets = @analyzer.send(:compute_user_project_targets, target_definition, user_project)
          targets.map(&:name).should == ['UserTarget']
        end

        it "raises if the name of the target definition does not match any file" do
          target_definition = Podfile::TargetDefinition.new('UserTarget', nil)
          user_project = Xcodeproj::Project.new

          e = lambda { @analyzer.send(:compute_user_project_targets, target_definition, user_project) }.should.raise Informative
          e.message.should.match /Unable to find a target named/
        end

        it "returns the first target of the project if the target definition is named default" do
          target_definition = Podfile::TargetDefinition.new('Pods', nil)
          target_definition.link_with_first_target = true
          user_project = Xcodeproj::Project.new
          user_project.new_target(:application, 'FirstTarget', :ios)
          user_project.new_target(:application, 'UserTarget', :ios)

          targets = @analyzer.send(:compute_user_project_targets, target_definition, user_project)
          targets.map(&:name).should == ['FirstTarget']
        end

        it "raises if the default target definition cannot be linked because there are no user targets" do
          target_definition = Podfile::TargetDefinition.new(:default, nil)
          user_project = Xcodeproj::Project.new

          e = lambda { @analyzer.send(:compute_user_project_targets, target_definition, user_project) }.should.raise Informative
          e.message.should.match /Unable to find a target/
        end

      end

      #--------------------------------------#

      describe "#compute_user_build_configurations" do

        it "returns the user build configurations of the user targets" do
          user_project = Xcodeproj::Project.new
          target = user_project.new_target(:application, 'Target', :ios)
          configuration = user_project.new(Xcodeproj::Project::Object::XCBuildConfiguration)
          configuration.name = 'AppStore'
          target.build_configuration_list.build_configurations << configuration

          target_definition = Podfile::TargetDefinition.new(:default, nil)
          user_targets = [target]

          configurations = @analyzer.send(:compute_user_build_configurations, target_definition, user_targets)
          configurations.should == { 'AppStore' => :release }
        end

        it "returns the user build configurations specified in the target definition" do
          target_definition = Podfile::TargetDefinition.new(:default, nil)
          target_definition.build_configurations = { 'AppStore' => :release }
          user_targets = []

          configurations = @analyzer.send(:compute_user_build_configurations, target_definition, user_targets)
          configurations.should == { 'AppStore' => :release }
        end

      end

      #--------------------------------------#

      describe "#compute_platform_for_target_definition" do

        it "returns the platform specified in the target definition" do
          target_definition = Podfile::TargetDefinition.new(:default, nil)
          target_definition.set_platform(:ios, '4.0')
          user_targets = []

          configurations = @analyzer.send(:compute_platform_for_target_definition, target_definition, user_targets)
          configurations.should == Platform.new(:ios, '4.0')
        end

        it "infers the platform from the user targets" do
          user_project = Xcodeproj::Project.new
          target = user_project.new_target(:application, 'Target', :ios)
          configuration = target.build_configuration_list.build_configurations.first
          configuration.build_settings = {
            'SDKROOT' => 'iphoneos',
            'IPHONEOS_DEPLOYMENT_TARGET' => '4.0'
          }

          target_definition = Podfile::TargetDefinition.new(:default, nil)
          user_targets = [target]

          configurations = @analyzer.send(:compute_platform_for_target_definition, target_definition, user_targets)
          configurations.should == Platform.new(:ios, '4.0')
        end

        it "uses the lowest deployment target of the user targets if inferring the platform" do
          user_project = Xcodeproj::Project.new
          target1 = user_project.new_target(:application, 'Target', :ios)
          configuration1 = target1.build_configuration_list.build_configurations.first
          configuration1.build_settings = {
            'SDKROOT' => 'iphoneos',
            'IPHONEOS_DEPLOYMENT_TARGET' => '4.0'
          }
          target2 = user_project.new_target(:application, 'Target', :ios)
          configuration2 = target2.build_configuration_list.build_configurations.first
          configuration2.build_settings = {
            'SDKROOT' => 'iphoneos',
            'IPHONEOS_DEPLOYMENT_TARGET' => '6.0'
          }

          target_definition = Podfile::TargetDefinition.new(:default, nil)
          user_targets = [target1, target2]

          configurations = @analyzer.send(:compute_platform_for_target_definition, target_definition, user_targets)
          configurations.should == Platform.new(:ios, '4.0')
        end

        it "raises if the user targets have a different platform" do
          user_project = Xcodeproj::Project.new
          target1 = user_project.new_target(:application, 'Target', :ios)
          configuration1 = target1.build_configuration_list.build_configurations.first
          configuration1.build_settings = {
            'SDKROOT' => 'iphoneos',
            'IPHONEOS_DEPLOYMENT_TARGET' => '4.0'
          }
          target2 = user_project.new_target(:application, 'Target', :ios)
          configuration2 = target2.build_configuration_list.build_configurations.first
          configuration2.build_settings = {
            'SDKROOT' => 'macosx',
            'IPHONEOS_DEPLOYMENT_TARGET' => '10.6'
          }

          target_definition = Podfile::TargetDefinition.new(:default, nil)
          user_targets = [target1, target2]
          e = lambda { @analyzer.send(:compute_platform_for_target_definition, target_definition, user_targets) }.should.raise Informative
          e.message.should.match /Targets with different platforms/
        end

      end

      #--------------------------------------#

    end
>>>>>>> e3cfdfd6
  end
end<|MERGE_RESOLUTION|>--- conflicted
+++ resolved
@@ -61,16 +61,16 @@
 
       #--------------------------------------#
 
-<<<<<<< HEAD
       it "computes the state of the Podfile respect to the Lockfile" do
         state = @sut.analyze.podfile_state
         state.added.should     == ["AFNetworking", "libextobjc"]
         state.changed.should   == ["JSONKit"]
         state.unchanged.should == ["SVPullToRefresh"]
         state.deleted.should   == ["NUI"]
-=======
+      end
+
       it "generates the libraries which represent the target definitions" do
-        target = @analyzer.analyze.targets.first
+        target = @sut.analyze.targets.first
         target.pod_targets.map(&:name).sort.should == [
           'Pods-JSONKit',
           'Pods-AFNetworking',
@@ -90,19 +90,18 @@
 
       it "generates the integration library appropriately if the installation will not integrate" do
         config.integrate_targets = false
-        target = @analyzer.analyze.targets.first
+        target = @sut.analyze.targets.first
 
         target.client_root.should == config.installation_root
         target.user_target_uuids.should == []
         target.user_build_configurations.should == {}
         target.platform.to_s.should == 'iOS 6.0'
->>>>>>> e3cfdfd6
       end
 
       it "returns all the configurations the user has in any of its projects and/or targets" do
-        target_definition = @analyzer.podfile.target_definition_list.first
+        target_definition = @sut.podfile.target_definition_list.first
         target_definition.stubs(:build_configurations).returns("AdHoc" => :test)
-        @analyzer.analyze.all_user_build_configurations.should == { "AdHoc" => :test, "Test" => :release, "App Store" => :release }
+        @sut.analyze.all_user_build_configurations.should == { "AdHoc" => :test, "Test" => :release, "App Store" => :release }
       end
 
       #--------------------------------------#
@@ -222,8 +221,6 @@
 
     #-------------------------------------------------------------------------#
 
-<<<<<<< HEAD
-=======
     describe "Private helpers" do
 
       describe "#compute_user_project_targets" do
@@ -231,7 +228,7 @@
           target_definition = Podfile::TargetDefinition.new(:default, nil)
           target_definition.user_project_path = 'SampleProject/SampleProject'
 
-          path = @analyzer.send(:compute_user_project_path, target_definition)
+          path = @sut.send(:compute_user_project_path, target_definition)
           path.to_s.should.include 'SampleProject/SampleProject.xcodeproj'
         end
 
@@ -239,7 +236,7 @@
           target_definition = Podfile::TargetDefinition.new(:default, nil)
           target_definition.user_project_path = 'Test'
 
-          e = lambda { @analyzer.send(:compute_user_project_path, target_definition) }.should.raise Informative
+          e = lambda { @sut.send(:compute_user_project_path, target_definition) }.should.raise Informative
           e.message.should.match /Unable to find/
         end
 
@@ -247,14 +244,14 @@
           target_definition = Podfile::TargetDefinition.new(:default, nil)
           config.installation_root = config.installation_root + 'SampleProject'
 
-          path = @analyzer.send(:compute_user_project_path, target_definition)
+          path = @sut.send(:compute_user_project_path, target_definition)
           path.to_s.should.include 'SampleProject/SampleProject.xcodeproj'
         end
 
         it "if not specified in the target definition if looks if there is only one project" do
           target_definition = Podfile::TargetDefinition.new(:default, nil)
 
-          e = lambda { @analyzer.send(:compute_user_project_path, target_definition) }.should.raise Informative
+          e = lambda { @sut.send(:compute_user_project_path, target_definition) }.should.raise Informative
           e.message.should.match /Could not.*select.*project/
         end
 
@@ -264,7 +261,7 @@
           sample_project = Xcodeproj::Project.new(sample_project_path)
           sample_project.targets.map(&:class).should.include(aggregate_class)
 
-          native_targets = @analyzer.send(:native_targets, sample_project).map(&:class)
+          native_targets = @sut.send(:native_targets, sample_project).map(&:class)
           native_targets.should.not.include(aggregate_class)
         end
       end
@@ -280,7 +277,7 @@
           user_project.new_target(:application, 'FirstTarget', :ios)
           user_project.new_target(:application, 'UserTarget', :ios)
 
-          targets = @analyzer.send(:compute_user_project_targets, target_definition, user_project)
+          targets = @sut.send(:compute_user_project_targets, target_definition, user_project)
           targets.map(&:name).should == ['UserTarget']
         end
 
@@ -289,7 +286,7 @@
           target_definition.link_with = ['UserTarget']
           user_project = Xcodeproj::Project.new
 
-          e = lambda { @analyzer.send(:compute_user_project_targets, target_definition, user_project) }.should.raise Informative
+          e = lambda { @sut.send(:compute_user_project_targets, target_definition, user_project) }.should.raise Informative
           e.message.should.match /Unable to find the targets/
         end
 
@@ -299,7 +296,7 @@
           user_project.new_target(:application, 'FirstTarget', :ios)
           user_project.new_target(:application, 'UserTarget', :ios)
 
-          targets = @analyzer.send(:compute_user_project_targets, target_definition, user_project)
+          targets = @sut.send(:compute_user_project_targets, target_definition, user_project)
           targets.map(&:name).should == ['UserTarget']
         end
 
@@ -307,7 +304,7 @@
           target_definition = Podfile::TargetDefinition.new('UserTarget', nil)
           user_project = Xcodeproj::Project.new
 
-          e = lambda { @analyzer.send(:compute_user_project_targets, target_definition, user_project) }.should.raise Informative
+          e = lambda { @sut.send(:compute_user_project_targets, target_definition, user_project) }.should.raise Informative
           e.message.should.match /Unable to find a target named/
         end
 
@@ -318,7 +315,7 @@
           user_project.new_target(:application, 'FirstTarget', :ios)
           user_project.new_target(:application, 'UserTarget', :ios)
 
-          targets = @analyzer.send(:compute_user_project_targets, target_definition, user_project)
+          targets = @sut.send(:compute_user_project_targets, target_definition, user_project)
           targets.map(&:name).should == ['FirstTarget']
         end
 
@@ -326,7 +323,7 @@
           target_definition = Podfile::TargetDefinition.new(:default, nil)
           user_project = Xcodeproj::Project.new
 
-          e = lambda { @analyzer.send(:compute_user_project_targets, target_definition, user_project) }.should.raise Informative
+          e = lambda { @sut.send(:compute_user_project_targets, target_definition, user_project) }.should.raise Informative
           e.message.should.match /Unable to find a target/
         end
 
@@ -346,7 +343,7 @@
           target_definition = Podfile::TargetDefinition.new(:default, nil)
           user_targets = [target]
 
-          configurations = @analyzer.send(:compute_user_build_configurations, target_definition, user_targets)
+          configurations = @sut.send(:compute_user_build_configurations, target_definition, user_targets)
           configurations.should == { 'AppStore' => :release }
         end
 
@@ -355,7 +352,7 @@
           target_definition.build_configurations = { 'AppStore' => :release }
           user_targets = []
 
-          configurations = @analyzer.send(:compute_user_build_configurations, target_definition, user_targets)
+          configurations = @sut.send(:compute_user_build_configurations, target_definition, user_targets)
           configurations.should == { 'AppStore' => :release }
         end
 
@@ -370,7 +367,7 @@
           target_definition.set_platform(:ios, '4.0')
           user_targets = []
 
-          configurations = @analyzer.send(:compute_platform_for_target_definition, target_definition, user_targets)
+          configurations = @sut.send(:compute_platform_for_target_definition, target_definition, user_targets)
           configurations.should == Platform.new(:ios, '4.0')
         end
 
@@ -386,7 +383,7 @@
           target_definition = Podfile::TargetDefinition.new(:default, nil)
           user_targets = [target]
 
-          configurations = @analyzer.send(:compute_platform_for_target_definition, target_definition, user_targets)
+          configurations = @sut.send(:compute_platform_for_target_definition, target_definition, user_targets)
           configurations.should == Platform.new(:ios, '4.0')
         end
 
@@ -408,7 +405,7 @@
           target_definition = Podfile::TargetDefinition.new(:default, nil)
           user_targets = [target1, target2]
 
-          configurations = @analyzer.send(:compute_platform_for_target_definition, target_definition, user_targets)
+          configurations = @sut.send(:compute_platform_for_target_definition, target_definition, user_targets)
           configurations.should == Platform.new(:ios, '4.0')
         end
 
@@ -429,7 +426,7 @@
 
           target_definition = Podfile::TargetDefinition.new(:default, nil)
           user_targets = [target1, target2]
-          e = lambda { @analyzer.send(:compute_platform_for_target_definition, target_definition, user_targets) }.should.raise Informative
+          e = lambda { @sut.send(:compute_platform_for_target_definition, target_definition, user_targets) }.should.raise Informative
           e.message.should.match /Targets with different platforms/
         end
 
@@ -438,6 +435,5 @@
       #--------------------------------------#
 
     end
->>>>>>> e3cfdfd6
   end
 end