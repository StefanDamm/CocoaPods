--- conflicted
+++ resolved
@@ -75,20 +75,6 @@
       #--------------------------------------#
 
       it "generates the libraries which represent the target definitions" do
-<<<<<<< HEAD
-        libs = @analyzer.analyze.libraries
-        libs.map(&:name).should == ['Pods']
-        lib = libs.first
-        lib.support_files_root.should == config.sandbox.generated_dir_root
-
-        lib.user_project_path.to_s.should.include 'SampleProject/SampleProject'
-        lib.client_root.to_s.should.include 'SampleProject'
-        lib.user_target_uuids.should == ["A346496C14F9BE9A0080D870"]
-        user_proj = Xcodeproj::Project.new(lib.user_project_path)
-        user_proj.objects_by_uuid[lib.user_target_uuids.first].name.should == 'SampleProject'
-        lib.user_build_configurations.should == {"Test"=>:release, "App Store"=>:release}
-        lib.platform.to_s.should == 'iOS 6.0'
-=======
         target = @analyzer.analyze.targets.first
         target.pod_targets.map(&:name).sort.should == [
           'Pods-JSONKit',
@@ -96,7 +82,7 @@
           'Pods-SVPullToRefresh',
           'Pods-libextobjc'
         ].sort
-        target.support_files_root.should == config.sandbox.root
+        target.support_files_root.should == config.sandbox.generated_dir_root
 
         target.user_project_path.to_s.should.include 'SampleProject/SampleProject'
         target.client_root.to_s.should.include 'SampleProject'
@@ -105,7 +91,6 @@
         user_proj.objects_by_uuid[target.user_target_uuids.first].name.should == 'SampleProject'
         target.user_build_configurations.should == {"Test"=>:release, "App Store"=>:release}
         target.platform.to_s.should == 'iOS 6.0'
->>>>>>> 2fa29fb1
       end
 
       it "generates the integration library appropriately if the installation will not integrate" do
