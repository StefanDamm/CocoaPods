--- conflicted
+++ resolved
@@ -17,11 +17,7 @@
 
 GIT
   remote: https://github.com/CocoaPods/Xcodeproj.git
-<<<<<<< HEAD
-  revision: 0cb0a41a7b8070c51a03a3221e8741a6bd6afe47
-=======
-  revision: 9d2f8cef72466cb3f155a9a5a3cfb12c94802656
->>>>>>> e3cfdfd6
+  revision: 96da037af547efcef14d3f65f23cc41939143f63
   branch: master
   specs:
     xcodeproj (0.9.0)
@@ -90,7 +86,7 @@
     escape (0.0.4)
     ffi (1.9.0)
     github-markup (0.7.5)
-    i18n (0.6.4)
+    i18n (0.6.5)
     json (1.8.0)
     listen (1.1.6)
       rb-fsevent (>= 0.9.3)
@@ -98,12 +94,12 @@
       rb-kqueue (>= 0.2)
     metaclass (0.0.1)
     method_source (0.8.2)
-    mime-types (1.23)
+    mime-types (1.24)
     mocha (0.14.0)
       metaclass (~> 0.0.1)
     mocha-on-bacon (0.2.2)
       mocha (>= 0.13.0)
-    multi_json (1.7.8)
+    multi_json (1.7.9)
     nap (0.5.1)
     open4 (1.3.0)
     posix-spawn (0.3.6)
@@ -116,7 +112,7 @@
       yajl-ruby (~> 1.1.0)
     rake (10.1.0)
     rb-fsevent (0.9.3)
-    rb-inotify (0.9.0)
+    rb-inotify (0.9.1)
       ffi (>= 0.5.0)
     rb-kqueue (0.2.0)
       ffi (>= 0.5.0)
@@ -132,7 +128,7 @@
     term-ansicolor (1.2.2)
       tins (~> 0.8)
     thor (0.18.1)
-    tins (0.8.3)
+    tins (0.9.0)
     yajl-ruby (1.1.0)
     yard (0.8.7)
 
